use bot::dqn::burnrl::{
    dqn_model, environment,
    utils::{demo_model, load_model, save_model},
};
use burn::backend::{Autodiff, NdArray};
use burn_rl::agent::DQN;
use burn_rl::base::ElemType;

type Backend = Autodiff<NdArray<ElemType>>;
type Env = environment::TrictracEnvironment;

fn main() {
    // println!("> Entraînement");

    // See also MEMORY_SIZE in dqn_model.rs : 8192
    let conf = dqn_model::DqnConfig {
<<<<<<< HEAD
        num_episodes: 40, // default : 40
        min_steps: 250.0, // min of max steps by episode (mise à jour par la fonction)(default 1000 ?)
        max_steps: 3000,  // max steps by episode (default 1000 ?)
        dense_size: 256,  // neural network complexity (default 128)
        eps_start: 0.9,   // epsilon initial value (0.9 => more exploration) (default 0.9)
        eps_end: 0.05,    // (default 0.05)
        // eps_decay higher = epsilon decrease slower
        // used in : epsilon = eps_end + (eps_start - eps_end) * e^(-step / eps_decay);
        // epsilon is updated at the start of each episode
        eps_decay: 5000.0, // default 1000 ?
=======
        //                   defaults
        num_episodes: 40, // 40
        min_steps: 500.0, // 1000 min of max steps by episode (mise à jour par la fonction)
        max_steps: 3000,  // 1000 max steps by episode
        dense_size: 256,  // 128  neural network complexity (default 128)
        eps_start: 0.9,   // 0.9  epsilon initial value (0.9 => more exploration)
        eps_end: 0.05,    // 0.05
        // eps_decay higher = epsilon decrease slower
        // used in : epsilon = eps_end + (eps_start - eps_end) * e^(-step / eps_decay);
        // epsilon is updated at the start of each episode
        eps_decay: 2000.0, // 1000 ?
>>>>>>> bfd2a4ed

        gamma: 0.999, // 0.999 discount factor. Plus élevé = encourage stratégies à long terme
        tau: 0.005, // 0.005 soft update rate. Taux de mise à jour du réseau cible. Plus bas = adaptation
        // plus lente moins sensible aux coups de chance
        learning_rate: 0.001, // 0.001 taille du pas. Bas : plus lent, haut : risque de ne jamais
        // converger
<<<<<<< HEAD
        batch_size: 32, // nombre d'expériences passées sur lesquelles pour calcul de l'erreur moy.
        clip_grad: 50.0, // limite max de correction à apporter au gradient (default 100)
=======
        batch_size: 32, // 32 nombre d'expériences passées sur lesquelles pour calcul de l'erreur moy.
        clip_grad: 100.0, // 100 limite max de correction à apporter au gradient (default 100)
>>>>>>> bfd2a4ed
    };
    println!("{conf}----------");
    let agent = dqn_model::run::<Env, Backend>(&conf, false); //true);

    let valid_agent = agent.valid();

    println!("> Sauvegarde du modèle de validation");

    let path = "models/burn_dqn_40".to_string();
    save_model(valid_agent.model().as_ref().unwrap(), &path);

    println!("> Chargement du modèle pour test");
    let loaded_model = load_model(conf.dense_size, &path);
    let loaded_agent = DQN::new(loaded_model.unwrap());

    println!("> Test avec le modèle chargé");
    demo_model(loaded_agent);
}<|MERGE_RESOLUTION|>--- conflicted
+++ resolved
@@ -14,18 +14,6 @@
 
     // See also MEMORY_SIZE in dqn_model.rs : 8192
     let conf = dqn_model::DqnConfig {
-<<<<<<< HEAD
-        num_episodes: 40, // default : 40
-        min_steps: 250.0, // min of max steps by episode (mise à jour par la fonction)(default 1000 ?)
-        max_steps: 3000,  // max steps by episode (default 1000 ?)
-        dense_size: 256,  // neural network complexity (default 128)
-        eps_start: 0.9,   // epsilon initial value (0.9 => more exploration) (default 0.9)
-        eps_end: 0.05,    // (default 0.05)
-        // eps_decay higher = epsilon decrease slower
-        // used in : epsilon = eps_end + (eps_start - eps_end) * e^(-step / eps_decay);
-        // epsilon is updated at the start of each episode
-        eps_decay: 5000.0, // default 1000 ?
-=======
         //                   defaults
         num_episodes: 40, // 40
         min_steps: 500.0, // 1000 min of max steps by episode (mise à jour par la fonction)
@@ -37,20 +25,14 @@
         // used in : epsilon = eps_end + (eps_start - eps_end) * e^(-step / eps_decay);
         // epsilon is updated at the start of each episode
         eps_decay: 2000.0, // 1000 ?
->>>>>>> bfd2a4ed
 
         gamma: 0.999, // 0.999 discount factor. Plus élevé = encourage stratégies à long terme
         tau: 0.005, // 0.005 soft update rate. Taux de mise à jour du réseau cible. Plus bas = adaptation
         // plus lente moins sensible aux coups de chance
         learning_rate: 0.001, // 0.001 taille du pas. Bas : plus lent, haut : risque de ne jamais
         // converger
-<<<<<<< HEAD
-        batch_size: 32, // nombre d'expériences passées sur lesquelles pour calcul de l'erreur moy.
-        clip_grad: 50.0, // limite max de correction à apporter au gradient (default 100)
-=======
         batch_size: 32, // 32 nombre d'expériences passées sur lesquelles pour calcul de l'erreur moy.
         clip_grad: 100.0, // 100 limite max de correction à apporter au gradient (default 100)
->>>>>>> bfd2a4ed
     };
     println!("{conf}----------");
     let agent = dqn_model::run::<Env, Backend>(&conf, false); //true);
